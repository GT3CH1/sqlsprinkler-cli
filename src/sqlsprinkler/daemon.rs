use crate::{get_system_status, set_system_status, turn_off_all_zones, sqlsprinkler};
use warp::{Filter, http, reject};
use serde::{Serialize, Deserialize};
use crate::sqlsprinkler::{zone, zone::get_zone_from_id, system};

#[derive(Debug, Deserialize, Serialize, Clone)]
struct SysStatus {
    system_enabled: bool,
}

#[derive(Debug)]
struct LengthMismatch;

impl reject::Reject for LengthMismatch {}

#[tokio::main]
pub(crate) async fn run() {
    // Handle get requests to /system/state -> Used to get the current state of the sys schedule
    let get_sys_status = warp::get()
        .and(warp::path("system"))
        .and(warp::path("state"))
        .and(warp::path::end())
        .and_then(get_sys_status);

    // Handle put requests to /system/state -> Used to update the current state of the sys schedule
    let set_sys_status = warp::put()
        .and(warp::path("system"))
        .and(warp::path("state"))
        .and(warp::path::end())
        .and(sys_status_put_json())
        .and_then(set_sys_status);

    // Handle get requests to /zone/info -> Used for getting the INFORMATION of all the zones.
    let get_zone_status = warp::get()
        .and(warp::path("zone"))
        .and(warp::path("info"))
        .and(warp::path::end())
        .and_then(get_zone_status);

    // Handle put requests to /zone -> Used for TOGGLING a zone.
    let set_zone_status = warp::put()
        .and(warp::path("zone"))
        .and(warp::path::end())
        .and(zone_status_put_json())
        .and_then(set_zone_status);

    // Handles post request to /zone -> Used for CREATING a new zone.
    let add_zone = warp::post()
        .and(warp::path("zone"))
        .and(warp::path::end())
        .and(zone_post_json())
        .and_then(_add_zone);

    // Handles delete requests to /zone -> Used to DELETE a zone.
    let delete_zone = warp::delete()
        .and(warp::path("zone"))
        .and(warp::path::end())
        .and(zone_delete_json())
        .and_then(_delete_zone);

    //  Handles put requests to /zone -> Used to UPDATE a zone.
    let update_zone = warp::put()
        .and(warp::path("zone"))
        .and(warp::path("update"))
        .and(warp::path::end())
        .and(zone_json())
        .and_then(_update_zone);

    // Handles put requests to /zone/order -> Used to UPDATE the ordering of the system
    let update_order = warp::put()
        .and(warp::path("zone"))
        .and(warp::path("order"))
        .and(warp::path::end())
        .and(order_json())
        .and_then(_update_order);

    let routes = get_sys_status
        .or(set_sys_status)
        .or(get_zone_status)
        .or(set_zone_status)
        .or(add_zone)
        .or(delete_zone)
        .or(update_zone)
        .or(update_order);
    warp::serve(routes)
        .run(([0, 0, 0, 0], 3030))
        .await;
}

/// Used to filter a put request to change the system status
fn sys_status_put_json() -> impl Filter<Extract=(SysStatus, ), Error=warp::Rejection> + Clone {
    warp::body::content_length_limit(1024 * 16)
        .and(warp::body::json())
}

/// Used to filter a put request to toggle a specific zone.
fn zone_status_put_json() -> impl Filter<Extract=(sqlsprinkler::zone::ZoneToggle, ), Error=warp::Rejection> + Clone {
    warp::body::content_length_limit(1024 * 16)
        .and(warp::body::json())
}

/// Used to filter a post request to add a new zone.
fn zone_post_json() -> impl Filter<Extract=(zone::ZoneAdd, ), Error=warp::Rejection> + Clone {
    warp::body::content_length_limit(1024 * 16)
        .and(warp::body::json())
}

/// Used to filter a delete request to delete a new zone.
fn zone_delete_json() -> impl Filter<Extract=(zone::ZoneDelete, ), Error=warp::Rejection> + Clone {
    warp::body::content_length_limit(1024 * 16)
        .and(warp::body::json())
}

/// Used to filter a put request to update a zone.
fn zone_json() -> impl Filter<Extract=(zone::Zone, ), Error=warp::Rejection> + Clone {
    warp::body::content_length_limit(1024 * 16)
        .and(warp::body::json())
}

/// Used to filter a put request to re-order the system
fn order_json() -> impl Filter<Extract=(zone::ZoneOrder, ), Error=warp::Rejection> + Clone {
    warp::body::content_length_limit(1024 * 16)
        .and(warp::body::json())
}


/// Gets the system status
/// # Returns
///     * `json` A json object representing the current state of the system schedule.
async fn get_sys_status() -> Result<impl warp::Reply, warp::Rejection> {
    let value = SysStatus {
        system_enabled: get_system_status()
    };
    Ok(warp::reply::json(&value))
}

/// Sets the system status
/// # Params
///     * `_status` The SysStatus object containing the value we are going to set the system status to.
async fn set_sys_status(_status: SysStatus) -> Result<impl warp::Reply, warp::Rejection> {
    set_system_status(_status.system_enabled);
    Ok(warp::reply::with_status("Success", http::StatusCode::OK))
}

/// Gets the status of all the zones.
async fn get_zone_status() -> Result<impl warp::Reply, warp::Rejection> {
    let zone_list = sqlsprinkler::system::get_zones().clone();
    let mut zone_status_list: Vec<zone::ZoneWithState> = Vec::new();
    for zone in zone_list.zones.iter() {
        let _zone = &zone;
        let zone_with_status = _zone.get_with_state();
        zone_status_list.push(zone_with_status);
    }
    Ok(warp::reply::json(&zone_status_list))
}

/// Sets the id of the zone to the given state -> IE, turning on a zone.
async fn set_zone_status(_zone: zone::ZoneToggle) -> Result<impl warp::Reply, warp::Rejection> {
    let state = _zone.state;
    let zone = get_zone_from_id(_zone.id);
    if state {
        /*
        NOTE:
         Here we want to run the zone instead of just turning it on. This is because we are running
         inside the daemon, and we can use the "auto-off" feature to automatically turn off the zone
         if unattended.
         */

        // Ensure that all zones are off
        turn_off_all_zones();
        zone.run_async();
    } else {
        zone.turn_off();
    }
    Ok(warp::reply::with_status("Ok", http::StatusCode::OK))
}

/// Adds a new zone to the system
/// # Params
///     * `_zone` The new zone we are wanting to add to the system.
async fn _add_zone(_zone: zone::ZoneAdd) -> Result<impl warp::Reply, warp::Rejection> {
    zone::add_new_zone(_zone);
    Ok(warp::reply::with_status("Adding zone", http::StatusCode::CREATED))
}

/// Deletes a zone
/// # Params
///     * `_zone` The zone we are wanting to delete.
async fn _delete_zone(_zone: zone::ZoneDelete) -> Result<impl warp::Reply, warp::Rejection> {
    zone::delete_zone(_zone);
    Ok(warp::reply::with_status("Deleted zone", http::StatusCode::OK))
}

/// Updates a zone
/// # Params
///     * `_zone` The zone we want to update.
async fn _update_zone(_zone: zone::Zone) -> Result<impl warp::Reply, warp::Rejection> {
<<<<<<< HEAD
    let zone = get_zone_from_id(_zone.id);
    zone.update_zone(_zone);
=======
    let zone = zone::get_zone_from_order(_zone.id);
    zone.update(_zone);
>>>>>>> 858570fd
    Ok(warp::reply::with_status("Updated zone", http::StatusCode::OK))
}

/// Updates the order of all zones in the system
/// # Params
///     * `_order` The new ordering of the system
async fn _update_order(_order: zone::ZoneOrder) -> Result<impl warp::Reply, warp::Rejection> {
    let zone_list = system::get_zones();
    let _zone_list = zone_list.clone();
    let mut counter = 0;
    if _zone_list.zones.len() == _order.order.len() {
        for zone in _zone_list.zones.iter() {
            let mut _zone = &zone;
            let new_order = _order.order.as_slice()[counter];
            _zone.set_order(new_order);
            counter = counter + 1;
        }
        Ok(warp::reply::with_status("ok", http::StatusCode::OK))
    } else {
        Err(warp::reject::custom(LengthMismatch))
    }
}<|MERGE_RESOLUTION|>--- conflicted
+++ resolved
@@ -195,13 +195,8 @@
 /// # Params
 ///     * `_zone` The zone we want to update.
 async fn _update_zone(_zone: zone::Zone) -> Result<impl warp::Reply, warp::Rejection> {
-<<<<<<< HEAD
-    let zone = get_zone_from_id(_zone.id);
-    zone.update_zone(_zone);
-=======
-    let zone = zone::get_zone_from_order(_zone.id);
+    let zone = zone::get_zone_from_id(_zone.id);
     zone.update(_zone);
->>>>>>> 858570fd
     Ok(warp::reply::with_status("Updated zone", http::StatusCode::OK))
 }
 
