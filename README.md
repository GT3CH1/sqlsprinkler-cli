--- conflicted
+++ resolved
@@ -113,7 +113,23 @@
 - `mqtt_user` The username of the mqtt broker.
 - `mqtt_pass` The password of the mqtt broker.
 
-<<<<<<< HEAD
+## Issues and bugs
+* Please report any issues or bugs [here](https://github.com/GT3CH1/sqlsprinkler-cli/issues)
+
+### License
+This project is licensed under the MIT license. Please read the [LICENSE](LICENSE) file for more information.
+
+### Contributing
+* Please feel free to by:
+  - Making an issue [here](https://github.com/GT3CH1/sqlsprinkler-cli/issues)
+  - Forking the project [here](https://github.com/GT3CH1/sqlsprinkler-cli)
+  - Making changes to the project.
+  - Opening a pull request [here](https://github.com/GT3CH1/sqlsprinkler-cli/pulls)
+  - Lastly, please be descriptive and constructive with your contribution.
+
+### Code of conduct
+* Please read the [CODE OF CONDUCT](CODE_OF_CONDUCT) file for more information.
+
 ## API Documentation
 ### Getting the system state
 ```http request
@@ -250,22 +266,4 @@
 
 This will update the order of the zones, updating the zones ORDERED BY the current system order.
 This example would mean the zone that is currently at system order 0, will be moved to system order 0,
-the zone that is currently at system order 1, will be moved to system order 4, and so on.
-=======
-## Issues and bugs
-* Please report any issues or bugs [here](https://github.com/GT3CH1/sqlsprinkler-cli/issues)
-
-### License
-This project is licensed under the MIT license. Please read the [LICENSE](LICENSE) file for more information.
-
-### Contributing
-* Please feel free to by:
-  - Making an issue [here](https://github.com/GT3CH1/sqlsprinkler-cli/issues)
-  - Forking the project [here](https://github.com/GT3CH1/sqlsprinkler-cli)
-  - Making changes to the project.
-  - Opening a pull request [here](https://github.com/GT3CH1/sqlsprinkler-cli/pulls)
-  - Lastly, please be descriptive and constructive with your contribution.
-
-### Code of conduct
-* Please read the [CODE OF CONDUCT](CODE_OF_CONDUCT) file for more information.
->>>>>>> f5f6d73a
+the zone that is currently at system order 1, will be moved to system order 4, and so on.